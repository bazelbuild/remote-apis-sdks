--- conflicted
+++ resolved
@@ -675,23 +675,22 @@
 	}
 
 	f.maybeBlock(dg)
-<<<<<<< HEAD
 	ue := chunker.EntryFromBlob(blob)
+
+	if path[1] == "compressed-blobs" {
+		if path[2] != "zstd" {
+			return status.Error(codes.InvalidArgument, "test fake expected valid compressor, eg zstd")
+		}
+		blob = zstdEncoder.EncodeAll(blob, nil)
+	}
+
+	// We can set compression to false as the blob is already encrypted. Chunker doesn't
+	// match the UEntry dg.
 	ch, err := chunker.New(ue, false, 2*1024*1024)
 	if err != nil {
 		return status.Errorf(codes.Internal, "test fake failed to create chunker: %v", err)
 	}
-=======
-
-	if path[1] == "compressed-blobs" {
-		if path[2] != "zstd" {
-			return status.Error(codes.InvalidArgument, "test fake expected valid compressor, eg zstd")
-		}
-		blob = zstdEncoder.EncodeAll(blob, nil)
-	}
-
-	ch := chunker.NewFromBlob(blob, 2*1024*1024)
->>>>>>> 2c70ebe8
+
 	resp := &bspb.ReadResponse{}
 	for ch.HasNext() {
 		chunk, err := ch.Next()
