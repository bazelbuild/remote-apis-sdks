--- conflicted
+++ resolved
@@ -1452,11 +1452,7 @@
 			e, cleanup := fakes.NewTestEnv(t)
 			defer cleanup()
 
-<<<<<<< HEAD
-			inputs, gotResult, err := e.Client.GrpcClient.ComputeOutputsToUpload(root, tc.wd, tc.paths, cache)
-=======
-			inputs, gotResult, err := e.Client.GrpcClient.ComputeOutputsToUpload(root, tc.paths, cache, command.UnspecifiedSymlinkBehavior)
->>>>>>> 7ce4ddf6
+			inputs, gotResult, err := e.Client.GrpcClient.ComputeOutputsToUpload(root, tc.wd, tc.paths, cache, command.UnspecifiedSymlinkBehavior)
 			if err != nil {
 				t.Errorf("ComputeOutputsToUpload(...) = gave error %v, want success", err)
 			}
@@ -1568,11 +1564,7 @@
 			e, cleanup := fakes.NewTestEnv(t)
 			defer cleanup()
 
-<<<<<<< HEAD
-			inputs, gotResult, err := e.Client.GrpcClient.ComputeOutputsToUpload(root, "", []string{"a/b/fooDir"}, cache)
-=======
-			inputs, gotResult, err := e.Client.GrpcClient.ComputeOutputsToUpload(root, []string{"a/b/fooDir"}, cache, command.UnspecifiedSymlinkBehavior)
->>>>>>> 7ce4ddf6
+			inputs, gotResult, err := e.Client.GrpcClient.ComputeOutputsToUpload(root, "", []string{"a/b/fooDir"}, cache, command.UnspecifiedSymlinkBehavior)
 			if err != nil {
 				t.Fatalf("ComputeOutputsToUpload(...) = gave error %v, want success", err)
 			}
