--- conflicted
+++ resolved
@@ -27,14 +27,9 @@
 	log "github.com/golang/glog"
 )
 
-<<<<<<< HEAD
-// DefaultCompressedBytestreamThreshold is the default threshold for transferring blobs compressed on ByteStream.Write RPCs.
-const DefaultCompressedBytestreamThreshold = 1024
-=======
 // DefaultCompressedBytestreamThreshold is the default threshold, in bytes, for
 // transferring blobs compressed on ByteStream.Write RPCs.
 const DefaultCompressedBytestreamThreshold = 1024 * 1024
->>>>>>> 2c70ebe8
 
 const logInterval = 25
 
