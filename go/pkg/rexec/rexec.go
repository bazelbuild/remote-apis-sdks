// Package rexec provides a top-level client for executing remote commands.
package rexec

import (
	"context"
	"fmt"
	"io/fs"
	"path/filepath"
	"regexp"
	"sort"
	"strconv"
	"strings"
	"sync"
	"time"

	"github.com/bazelbuild/remote-apis-sdks/go/pkg/casng"
	"github.com/bazelbuild/remote-apis-sdks/go/pkg/command"
	"github.com/bazelbuild/remote-apis-sdks/go/pkg/digest"
	"github.com/bazelbuild/remote-apis-sdks/go/pkg/filemetadata"
	"github.com/bazelbuild/remote-apis-sdks/go/pkg/io/impath"
	"github.com/bazelbuild/remote-apis-sdks/go/pkg/io/walker"
	"github.com/bazelbuild/remote-apis-sdks/go/pkg/outerr"
	"github.com/bazelbuild/remote-apis-sdks/go/pkg/symlinkopts"
	"github.com/bazelbuild/remote-apis-sdks/go/pkg/uploadinfo"
	"google.golang.org/grpc/codes"
	"google.golang.org/grpc/status"
	"google.golang.org/protobuf/encoding/prototext"

	rc "github.com/bazelbuild/remote-apis-sdks/go/pkg/client"
	"github.com/bazelbuild/remote-apis-sdks/go/pkg/contextmd"
	repb "github.com/bazelbuild/remote-apis/build/bazel/remote/execution/v2"
	log "github.com/golang/glog"
	dpb "google.golang.org/protobuf/types/known/durationpb"
	tspb "google.golang.org/protobuf/types/known/timestamppb"
)

// Client is a remote execution client.
type Client struct {
	FileMetadataCache filemetadata.Cache
	GrpcClient        *rc.Client
}

// Context allows more granular control over various stages of command execution.
// At any point, any errors that occurred will be stored in the Result.
type Context struct {
	ctx         context.Context
	cmd         *command.Command
	opt         *command.ExecutionOptions
	oe          outerr.OutErr
	client      *Client
	inputBlobs  []*uploadinfo.Entry
	cmdUe, acUe *uploadinfo.Entry
	resPb       *repb.ActionResult
	// The metadata of the current execution.
	Metadata *command.Metadata
	// The result of the current execution, if available.
	Result *command.Result
}

// NewContext starts a new Context for a given command.
func (c *Client) NewContext(ctx context.Context, cmd *command.Command, opt *command.ExecutionOptions, oe outerr.OutErr) (*Context, error) {
	cmd.FillDefaultFieldValues()
	if err := cmd.Validate(); err != nil {
		return nil, err
	}
	grpcCtx, err := contextmd.WithMetadata(ctx, &contextmd.Metadata{
		ToolName:               cmd.Identifiers.ToolName,
		ToolVersion:            cmd.Identifiers.ToolVersion,
		ActionID:               cmd.Identifiers.CommandID,
		InvocationID:           cmd.Identifiers.InvocationID,
		CorrelatedInvocationID: cmd.Identifiers.CorrelatedInvocationID,
	})
	if err != nil {
		return nil, err
	}
	return &Context{
		ctx:      grpcCtx,
		cmd:      cmd,
		opt:      opt,
		oe:       oe,
		client:   c,
		Metadata: &command.Metadata{EventTimes: make(map[string]*command.TimeInterval)},
	}, nil
}

// downloadStream reads the blob for the digest dgPb into memory and forwards the bytes to the write function.
func (ec *Context) downloadStream(raw []byte, dgPb *repb.Digest, offset int64, write func([]byte)) error {
	if raw != nil {
		o := int(offset)
		if int64(o) != offset || o > len(raw) {
			return fmt.Errorf("offset %d is out of range for length %d", offset, len(raw))
		}
		write(raw[o:])
	} else if dgPb != nil {
		dg, err := digest.NewFromProto(dgPb)
		if err != nil {
			return err
		}
		bytes, stats, err := ec.client.GrpcClient.ReadBlobRange(ec.ctx, dg, offset, 0)
		if err != nil {
			return err
		}
		ec.Metadata.LogicalBytesDownloaded += stats.LogicalMoved
		ec.Metadata.RealBytesDownloaded += stats.RealMoved
		write(bytes)
	}
	return nil
}

func (ec *Context) setOutputMetadata() {
	if ec.resPb == nil {
		return
	}
	ec.Metadata.OutputFiles = len(ec.resPb.OutputFiles) + len(ec.resPb.OutputFileSymlinks)
	ec.Metadata.OutputDirectories = len(ec.resPb.OutputDirectories) + len(ec.resPb.OutputDirectorySymlinks)
	ec.Metadata.OutputFileDigests = make(map[string]digest.Digest)
	ec.Metadata.OutputDirectoryDigests = make(map[string]digest.Digest)
	ec.Metadata.OutputSymlinks = make(map[string]string)
	ec.Metadata.TotalOutputBytes = 0
	for _, file := range ec.resPb.OutputFiles {
		dg := digest.NewFromProtoUnvalidated(file.Digest)
		ec.Metadata.OutputFileDigests[file.Path] = dg
		ec.Metadata.TotalOutputBytes += dg.Size
	}
	for _, dir := range ec.resPb.OutputDirectories {
		dg := digest.NewFromProtoUnvalidated(dir.TreeDigest)
		ec.Metadata.OutputDirectoryDigests[dir.Path] = dg
		ec.Metadata.TotalOutputBytes += dg.Size
	}
	for _, sl := range ec.resPb.OutputFileSymlinks {
		ec.Metadata.OutputSymlinks[sl.Path] = sl.Target
	}
	if ec.resPb.StdoutRaw != nil {
		ec.Metadata.TotalOutputBytes += int64(len(ec.resPb.StdoutRaw))
	} else if ec.resPb.StdoutDigest != nil {
		ec.Metadata.TotalOutputBytes += ec.resPb.StdoutDigest.SizeBytes
	}
	if ec.resPb.StderrRaw != nil {
		ec.Metadata.TotalOutputBytes += int64(len(ec.resPb.StderrRaw))
	} else if ec.resPb.StderrDigest != nil {
		ec.Metadata.TotalOutputBytes += ec.resPb.StderrDigest.SizeBytes
	}
	if ec.resPb.StdoutDigest != nil {
		ec.Metadata.StdoutDigest = digest.NewFromProtoUnvalidated(ec.resPb.StdoutDigest)
	}
	if ec.resPb.StderrDigest != nil {
		ec.Metadata.StderrDigest = digest.NewFromProtoUnvalidated(ec.resPb.StderrDigest)
	}
}

func (ec *Context) downloadOutErr() *command.Result {
	if err := ec.downloadStream(ec.resPb.StdoutRaw, ec.resPb.StdoutDigest, 0, ec.oe.WriteOut); err != nil {
		return command.NewRemoteErrorResult(err)
	}
	if err := ec.downloadStream(ec.resPb.StderrRaw, ec.resPb.StderrDigest, 0, ec.oe.WriteErr); err != nil {
		return command.NewRemoteErrorResult(err)
	}
	return command.NewResultFromExitCode((int)(ec.resPb.ExitCode))
}

func (ec *Context) downloadOutputs(outDir string) (*rc.MovedBytesMetadata, *command.Result) {
	ec.Metadata.EventTimes[command.EventDownloadResults] = &command.TimeInterval{From: time.Now()}
	defer func() { ec.Metadata.EventTimes[command.EventDownloadResults].To = time.Now() }()
	if !ec.client.GrpcClient.LegacyExecRootRelativeOutputs {
		outDir = filepath.Join(outDir, ec.cmd.WorkingDir)
	}
	stats, err := ec.client.GrpcClient.DownloadActionOutputs(ec.ctx, ec.resPb, outDir, ec.client.FileMetadataCache)
	if err != nil {
		return &rc.MovedBytesMetadata{}, command.NewRemoteErrorResult(err)
	}
	return stats, command.NewResultFromExitCode((int)(ec.resPb.ExitCode))
}

func (ec *Context) computeCmdDg() (*repb.Platform, error) {
	cmdID, executionID := ec.cmd.Identifiers.ExecutionID, ec.cmd.Identifiers.CommandID
	commandHasOutputPathsField := ec.client.GrpcClient.SupportsCommandOutputPaths()
	cmdPb := ec.cmd.ToREProto(commandHasOutputPathsField)
	log.V(2).Infof("%s %s> Command: \n%s\n", cmdID, executionID, prototext.Format(cmdPb))
	var err error
	if ec.cmdUe, err = uploadinfo.EntryFromProto(cmdPb); err != nil {
		return nil, err
	}
	cmdDg := ec.cmdUe.Digest
	ec.Metadata.CommandDigest = cmdDg
	log.V(1).Infof("%s %s> Command digest: %s", cmdID, executionID, cmdDg)
	return cmdPb.Platform, nil
}

func (ec *Context) computeActionDg(rootDg digest.Digest, platform *repb.Platform) error {
	acPb := &repb.Action{
		CommandDigest:   ec.cmdUe.Digest.ToProto(),
		InputRootDigest: rootDg.ToProto(),
		DoNotCache:      ec.opt.DoNotCache,
	}
	// If supported, we attach a copy of the platform properties list to the Action.
	if ec.client.GrpcClient.SupportsActionPlatformProperties() {
		acPb.Platform = platform
	}

	if ec.cmd.Timeout > 0 {
		acPb.Timeout = dpb.New(ec.cmd.Timeout)
	}
	var err error
	if ec.acUe, err = uploadinfo.EntryFromProto(acPb); err != nil {
		return err
	}
	return nil
}

func (ec *Context) computeInputs() error {
	cmdID, executionID := ec.cmd.Identifiers.ExecutionID, ec.cmd.Identifiers.CommandID
	if ec.Metadata.ActionDigest.Size > 0 {
		// Already computed inputs.
		log.V(1).Infof("%s %s> Inputs already uploaded", cmdID, executionID)
		return nil
	}
	if ec.client.GrpcClient.IsCasNG() {
		return ec.ngUploadInputs()
	}

	ec.Metadata.EventTimes[command.EventComputeMerkleTree] = &command.TimeInterval{From: time.Now()}
	defer func() { ec.Metadata.EventTimes[command.EventComputeMerkleTree].To = time.Now() }()
	cmdPlatform, err := ec.computeCmdDg()
	if err != nil {
		return err
	}

	log.V(1).Infof("%s %s> Computing input Merkle tree...", cmdID, executionID)
	execRoot, workingDir, remoteWorkingDir := ec.cmd.ExecRoot, ec.cmd.WorkingDir, ec.cmd.RemoteWorkingDir
	root, blobs, stats, err := ec.client.GrpcClient.ComputeMerkleTree(ec.ctx, execRoot, workingDir, remoteWorkingDir, ec.cmd.InputSpec, ec.client.FileMetadataCache)
	if err != nil {
		return err
	}
	ec.inputBlobs = blobs
	ec.Metadata.InputFiles = stats.InputFiles
	ec.Metadata.InputDirectories = stats.InputDirectories
	ec.Metadata.TotalInputBytes = stats.TotalInputBytes
	err = ec.computeActionDg(root, cmdPlatform)
	if err != nil {
		return err
	}
	log.V(1).Infof("%s %s> Action digest: %s", cmdID, executionID, ec.acUe.Digest)
	ec.inputBlobs = append(ec.inputBlobs, ec.cmdUe)
	ec.inputBlobs = append(ec.inputBlobs, ec.acUe)
	ec.Metadata.ActionDigest = ec.acUe.Digest
	ec.Metadata.TotalInputBytes += ec.cmdUe.Digest.Size + ec.acUe.Digest.Size
	return nil
}

func (ec *Context) ngUploadInputs() error {
	cmdID, executionID := ec.cmd.Identifiers.ExecutionID, ec.cmd.Identifiers.CommandID

	ec.Metadata.EventTimes[command.EventUploadInputs] = &command.TimeInterval{From: time.Now()}
	defer func() { ec.Metadata.EventTimes[command.EventUploadInputs].To = time.Now() }()

	execRoot, workingDir, remoteWorkingDir, err := cmdDirs(ec.cmd)
	if err != nil {
		return err
	}
	slo := symlinkOpts(ec.client.GrpcClient.TreeSymlinkOpts, ec.cmd.InputSpec.SymlinkBehavior)
	filter, err := exclusionsFilter(ec.cmd.InputSpec.InputExclusions)
	if err != nil {
		return err
	}
	log.V(2).Infof("[casng] ng.req; exec_root=%s, working_dir=%s, remote_working_dir=%s, symlink_opts=%s, inputs=%d, virtual_inputs=%d, cmd_id=%s, exec_id=%s", execRoot, workingDir, remoteWorkingDir, slo, len(ec.cmd.InputSpec.Inputs), len(ec.cmd.InputSpec.VirtualInputs), cmdID, executionID)
	log.V(4).Infof("[casng] ng.req; exec_root=%s, working_dir=%s, remote_working_dir=%s, symlink_opts=%s, inputs=%+v, virtual_inputs=%+v, cmd_id=%s, exec_id=%s", execRoot, workingDir, remoteWorkingDir, slo, ec.cmd.InputSpec.Inputs, ec.cmd.InputSpec.VirtualInputs, cmdID, executionID)
	reqs := make([]casng.UploadRequest, 0, len(ec.cmd.InputSpec.Inputs)+len(ec.cmd.InputSpec.VirtualInputs))
	pathSeen := make(map[impath.Absolute]bool)
	for _, p := range ec.cmd.InputSpec.Inputs {
		rel, err := impath.Rel(p)
		if err != nil {
			return err
		}
		absPath := execRoot.Append(rel)
		// if seenPath[absPath] {
		// return fmt.Errorf("[casng] %s %s> cannot have shared paths among inputs: %q", cmdID, executionID, absPath)
		// }
		pathSeen[absPath] = true
		// Mark ancestors as seen to ensure any potential virtual parent is excluded.
		parent := absPath.Dir()
		for !pathSeen[parent] && parent.String() != execRoot.String() {
			pathSeen[parent] = true
			parent = parent.Dir()
		}
		reqs = append(reqs, casng.UploadRequest{Path: absPath, SymlinkOptions: slo, Exclude: filter})
	}
	// Append virtual inputs after real inputs in order to ignore any redundant virtual inputs.
	// Sorting by path length descending is necessary to skip redundant ancestors. Otherwise, the conslidation in casng.UploadTree will skip descendants.
	sort.Slice(ec.cmd.InputSpec.VirtualInputs, func(i, j int) bool {
		return len(ec.cmd.InputSpec.VirtualInputs[i].Path) > len(ec.cmd.InputSpec.VirtualInputs[j].Path)
	})
	for _, p := range ec.cmd.InputSpec.VirtualInputs {
		if p.Path == "" {
			return fmt.Errorf("[casng] ng.req: empty virtual path; cmd_id=%s, exec_id=%s", cmdID, executionID)
		}
		// If execRoot is a virtual path, ignore it.
		if p.Path == "." {
			continue
		}
		rel, err := impath.Rel(p.Path)
		if err != nil {
			return err
		}
		absPath := execRoot.Append(rel)
		// If it collides with a real path, ignore it to avoid corrupting the node cache.
		if pathSeen[absPath] {
			continue
		}
		parent := absPath.Dir()
		for !pathSeen[parent] && parent.String() != execRoot.String() {
			pathSeen[parent] = true
			parent = parent.Dir()
		}

		r := casng.UploadRequest{Bytes: p.Contents, Path: absPath, Exclude: filter}
		// Ensure Bytes is not nil to avoid traversing Path.
		if r.Bytes == nil {
			r.Bytes = []byte{}
		}
		if p.IsEmptyDirectory {
			r.BytesFileMode |= fs.ModeDir
		} else if p.IsExecutable {
			r.BytesFileMode |= 0100
		}
		reqs = append(reqs, r)
	}
	log.V(1).Infof("[casng] ng.req: uploading inputs; count=%d, cmd_id=%s, exec_id=%s", len(reqs), cmdID, executionID)
	ctx := ec.ctx
	var ngTree, clTree *string
	if log.V(5) {
		ngTree = new(string)
		clTree = new(string)
		ctx = context.WithValue(ctx, "ng_tree", ngTree)
		ctx = context.WithValue(ctx, "cl_tree", clTree)
	}
	rootDg, missing, stats, err := ec.client.GrpcClient.NgUploadTree(ctx, execRoot, workingDir, remoteWorkingDir, reqs...)
	if err != nil {
		if log.V(5) {
			log.Infof("[casng] ng.req: upload error; cmd_id=%s, exec_id=%s\n%q\n%s", cmdID, executionID, err, formatInputSpec(ec.cmd.InputSpec, "  "))
		}
		return err
	}
	if log.V(5) {
		rootDg2, _, _, err := ec.client.GrpcClient.ComputeMerkleTree(ctx, ec.cmd.ExecRoot, ec.cmd.WorkingDir, ec.cmd.RemoteWorkingDir, ec.cmd.InputSpec, ec.client.FileMetadataCache)
		if err != nil {
			return err
		}
		specStr := formatInputSpec(ec.cmd.InputSpec, "    ")
		msg := fmt.Sprintf("ng=%s\n  cl=%s\n  spec\n%s\n  client_slo=%+v\n  ng_slo=%s\n  ng_tree\n%s\n  cl_tree\n%s", rootDg, rootDg2, specStr, ec.client.GrpcClient.TreeSymlinkOpts, slo, *ngTree, *clTree)
		if rootDg.Hash != rootDg2.Hash {
			log.Infof("[casng] ng.req: root digest mismatch; cmd_id=%s, exec_id=%s\n  %s", cmdID, executionID, msg)
			return fmt.Errorf("root digest mismatch: ng=%s, cl=%s", rootDg, rootDg2)
		}
		log.Infof("[casng] ng.req: root digest match; cmd_id=%s, exec_id=%s\n  %s", cmdID, executionID, msg)
	}
	ec.Metadata.InputFiles = int(stats.InputFileCount)
	ec.Metadata.InputDirectories = int(stats.InputDirCount)
	ec.Metadata.TotalInputBytes = stats.BytesRequested
	ec.Metadata.LogicalBytesUploaded = stats.LogicalBytesMoved
	ec.Metadata.RealBytesUploaded = stats.TotalBytesMoved
	ec.Metadata.MissingDigests = missing

	cmdPlatform, err := ec.computeCmdDg()
	if err != nil {
		return err
	}
	log.V(1).Infof("[casng] ng.req: command; digest=%s, cmd_id=%s, exec_id=%s", ec.cmdUe.Digest, cmdID, executionID)
	err = ec.computeActionDg(rootDg, cmdPlatform)
	if err != nil {
		return err
	}
	log.V(1).Infof("[casng] ng.req: action; digest=%s, cmd_id=%s, exec_id=%s", ec.acUe.Digest, cmdID, executionID)
	missing, stats, err = ec.client.GrpcClient.NgUpload(ec.ctx,
		casng.UploadRequest{Bytes: ec.acUe.Contents, Digest: ec.acUe.Digest},
		casng.UploadRequest{Bytes: ec.cmdUe.Contents, Digest: ec.cmdUe.Digest},
	)

	if err != nil {
		return err
	}
	ec.Metadata.ActionDigest = ec.acUe.Digest
	ec.Metadata.TotalInputBytes += ec.cmdUe.Digest.Size + ec.acUe.Digest.Size
	ec.Metadata.MissingDigests = append(ec.Metadata.MissingDigests, missing...)
	ec.Metadata.TotalInputBytes += stats.BytesRequested
	ec.Metadata.LogicalBytesUploaded += stats.LogicalBytesMoved
	ec.Metadata.RealBytesUploaded += stats.TotalBytesMoved
	return nil
}

func symlinkOpts(treeOpts *rc.TreeSymlinkOpts, cmdOpts command.SymlinkBehaviorType) symlinkopts.Options {
	if treeOpts == nil {
		treeOpts = rc.DefaultTreeSymlinkOpts()
	}
	slPreserve := treeOpts.Preserved
	switch cmdOpts {
	case command.ResolveSymlink:
		slPreserve = false
	case command.PreserveSymlink:
		slPreserve = true
	}

	switch {
	case slPreserve && treeOpts.FollowsTarget && treeOpts.MaterializeOutsideExecRoot:
		return symlinkopts.ResolveExternalOnlyWithTarget()
	case slPreserve && treeOpts.FollowsTarget:
		return symlinkopts.PreserveWithTarget()
	case slPreserve && treeOpts.MaterializeOutsideExecRoot:
		return symlinkopts.ResolveExternalOnly()
	case slPreserve:
		return symlinkopts.PreserveNoDangling()
	default:
		return symlinkopts.ResolveAlways()
	}
}

func cmdDirs(cmd *command.Command) (execRoot impath.Absolute, workingDir impath.Relative, remoteWorkingDir impath.Relative, err error) {
	execRoot, err = impath.Abs(cmd.ExecRoot)
	if err != nil {
		return
	}
	workingDir, err = impath.Rel(cmd.WorkingDir)
	if err != nil {
		return
	}
	remoteWorkingDir, err = impath.Rel(cmd.RemoteWorkingDir)
	if err != nil {
		return
	}
	return
}

func exclusionsFilter(es []*command.InputExclusion) (walker.Filter, error) {
	filter := walker.Filter{}
	var pathRegexes []*regexp.Regexp
	var fileRegexes []*regexp.Regexp
	var fileModes []fs.FileMode
	var idBuilder strings.Builder
	for _, e := range es {
		re, err := regexp.Compile(e.Regex)
		if err != nil {
			return filter, fmt.Errorf("failed to compile regex from input exclusions: %w", err)
		}

		idBuilder.WriteString(e.Regex)

		if e.Type == command.UnspecifiedInputType {
			pathRegexes = append(pathRegexes, re)
			continue
		}

		fileRegexes = append(fileRegexes, re)
		mode := fs.FileMode(0)
		switch e.Type {
		case command.DirectoryInputType:
			mode |= fs.ModeDir
		case command.SymlinkInputType:
			mode |= fs.ModeSymlink
		}
		fileModes = append(fileModes, mode)

		idBuilder.WriteString(strconv.FormatUint(uint64(mode), 16))
	}
	id := idBuilder.String()

	filter.Path = func(path string) bool {
		for _, re := range pathRegexes {
			if re.MatchString(path) {
				return true
			}
		}
		return false
	}
	filter.File = func(path string, mode fs.FileMode) bool {
		for i, re := range fileRegexes {
			if (fileModes[i] == 0 && mode.IsRegular() || fileModes[i]&mode != 0) && re.MatchString(path) {
				return true
			}
		}
		return false
	}
	filter.ID = func() string {
		return id
	}
	return filter, nil
}

// GetCachedResult tries to get the command result from the cache. The Result will be nil on a
// cache miss. The Context will be ready to execute the action, or, alternatively, to
// update the remote cache with a local result. If the ExecutionOptions do not allow to accept
// remotely cached results, the operation is a noop.
func (ec *Context) GetCachedResult() {
	if err := ec.computeInputs(); err != nil {
		ec.Result = command.NewLocalErrorResult(err)
		return
	}
	if ec.opt.AcceptCached && !ec.opt.DoNotCache {
		ec.Metadata.EventTimes[command.EventCheckActionCache] = &command.TimeInterval{From: time.Now()}
		resPb, err := ec.client.GrpcClient.CheckActionCache(ec.ctx, ec.Metadata.ActionDigest.ToProto())
		ec.Metadata.EventTimes[command.EventCheckActionCache].To = time.Now()
		if err != nil {
			ec.Result = command.NewRemoteErrorResult(err)
			return
		}
		ec.resPb = resPb
	}
	if ec.resPb != nil {
		ec.Result = command.NewResultFromExitCode((int)(ec.resPb.ExitCode))
		ec.setOutputMetadata()
		cmdID, executionID := ec.cmd.Identifiers.ExecutionID, ec.cmd.Identifiers.CommandID
		log.V(1).Infof("%s %s> Found cached result, downloading outputs...", cmdID, executionID)
		if ec.opt.DownloadOutErr {
			ec.Result = ec.downloadOutErr()
		}
		if ec.Result.Err == nil && ec.opt.DownloadOutputs {
			stats, res := ec.downloadOutputs(ec.cmd.ExecRoot)
			ec.Metadata.LogicalBytesDownloaded += stats.LogicalMoved
			ec.Metadata.RealBytesDownloaded += stats.RealMoved
			ec.Result = res
		}
		if ec.Result.Err == nil {
			ec.Result.Status = command.CacheHitResultStatus
		}
		return
	}
	ec.Result = nil
}

// UpdateCachedResult tries to write local results of the execution to the remote cache.
// TODO(olaola): optional arguments to override values of local outputs, and also stdout/err.
func (ec *Context) UpdateCachedResult() {
	cmdID, executionID := ec.cmd.Identifiers.ExecutionID, ec.cmd.Identifiers.CommandID
	ec.Result = &command.Result{Status: command.SuccessResultStatus}
	if ec.opt.DoNotCache {
		log.V(1).Infof("%s %s> Command is marked do-not-cache, skipping remote caching.", cmdID, executionID)
		return
	}
	if err := ec.computeInputs(); err != nil {
		ec.Result = command.NewLocalErrorResult(err)
		return
	}
	ec.Metadata.EventTimes[command.EventUpdateCachedResult] = &command.TimeInterval{From: time.Now()}
	defer func() { ec.Metadata.EventTimes[command.EventUpdateCachedResult].To = time.Now() }()
	outPaths := append(ec.cmd.OutputFiles, ec.cmd.OutputDirs...)
	wd := ""
	if !ec.client.GrpcClient.LegacyExecRootRelativeOutputs {
		wd = ec.cmd.WorkingDir
	}
	blobs, resPb, err := ec.client.GrpcClient.ComputeOutputsToUpload(ec.cmd.ExecRoot, wd, outPaths, ec.client.FileMetadataCache, ec.cmd.InputSpec.SymlinkBehavior, ec.cmd.InputSpec.InputNodeProperties)
	if err != nil {
		ec.Result = command.NewLocalErrorResult(err)
		return
	}
	ec.resPb = resPb
	ec.setOutputMetadata()
	toUpload := []*uploadinfo.Entry{ec.acUe, ec.cmdUe}
	for _, ch := range blobs {
		toUpload = append(toUpload, ch)
	}
	log.V(1).Infof("%s %s> Uploading local outputs...", cmdID, executionID)
	missing, bytesMoved, err := ec.client.GrpcClient.UploadIfMissing(ec.ctx, toUpload...)
	if err != nil {
		ec.Result = command.NewRemoteErrorResult(err)
		return
	}

	ec.Metadata.MissingDigests = missing
	for _, d := range missing {
		ec.Metadata.LogicalBytesUploaded += d.Size
	}
	ec.Metadata.RealBytesUploaded = bytesMoved
	log.V(1).Infof("%s %s> Updating remote cache...", cmdID, executionID)
	req := &repb.UpdateActionResultRequest{
		InstanceName: ec.client.GrpcClient.InstanceName,
		ActionDigest: ec.Metadata.ActionDigest.ToProto(),
		ActionResult: resPb,
	}
	if _, err := ec.client.GrpcClient.UpdateActionResult(ec.ctx, req); err != nil {
		ec.Result = command.NewRemoteErrorResult(err)
		return
	}
}

// ExecuteRemotely tries to execute the command remotely and download the results. It uploads any
// missing inputs first.
func (ec *Context) ExecuteRemotely() {
	if err := ec.computeInputs(); err != nil {
		ec.Result = command.NewLocalErrorResult(err)
		return
	}

	cmdID, executionID := ec.cmd.Identifiers.ExecutionID, ec.cmd.Identifiers.CommandID
	if !ec.client.GrpcClient.IsCasNG() {
		log.V(1).Infof("%s %s> Checking inputs to upload...", cmdID, executionID)
		// TODO(olaola): compute input cache hit stats.
		ec.Metadata.EventTimes[command.EventUploadInputs] = &command.TimeInterval{From: time.Now()}
		missing, bytesMoved, err := ec.client.GrpcClient.UploadIfMissing(ec.ctx, ec.inputBlobs...)
		ec.Metadata.EventTimes[command.EventUploadInputs].To = time.Now()
		if err != nil {
			ec.Result = command.NewRemoteErrorResult(err)
			return
		}
		ec.Metadata.MissingDigests = missing
		for _, d := range missing {
			ec.Metadata.LogicalBytesUploaded += d.Size
		}
		ec.Metadata.RealBytesUploaded = bytesMoved
	}

	log.V(1).Infof("%s %s> Executing remotely...\n%s", cmdID, executionID, strings.Join(ec.cmd.Args, " "))
	ec.Metadata.EventTimes[command.EventExecuteRemotely] = &command.TimeInterval{From: time.Now()}
	// Initiate each streaming request once at most.
	var streamOut, streamErr sync.Once
	var streamWg sync.WaitGroup
	// These variables are owned by the progress callback (which is async but not concurrent) until the execution returns.
	var nOutStreamed, nErrStreamed int64
	op, err := ec.client.GrpcClient.ExecuteAndWaitProgress(ec.ctx, &repb.ExecuteRequest{
		InstanceName:    ec.client.GrpcClient.InstanceName,
		SkipCacheLookup: !ec.opt.AcceptCached || ec.opt.DoNotCache,
		ActionDigest:    ec.Metadata.ActionDigest.ToProto(),
	}, func(md *repb.ExecuteOperationMetadata) {
		if !ec.opt.StreamOutErr {
			return
		}
		// The server may return either, both, or neither of the stream names, and not necessarily in the same or first call.
		// The streaming request for each must be initiated once at most.
		if name := md.GetStdoutStreamName(); name != "" {
			streamOut.Do(func() {
				streamWg.Add(1)
				go func() {
					defer streamWg.Done()
					path, _ := ec.client.GrpcClient.ResourceName("logstreams", name)
					log.V(1).Infof("%s %s> Streaming to stdout from %q", cmdID, executionID, path)
					// Ignoring the error here since the net result is downloading the full stream after the fact.
					n, err := ec.client.GrpcClient.ReadResourceTo(ec.ctx, path, outerr.NewOutWriter(ec.oe))
					if err != nil {
						log.Errorf("%s %s> error streaming stdout: %v", cmdID, executionID, err)
					}
					nOutStreamed += n
				}()
			})
		}
		if name := md.GetStderrStreamName(); name != "" {
			streamErr.Do(func() {
				streamWg.Add(1)
				go func() {
					defer streamWg.Done()
					path, _ := ec.client.GrpcClient.ResourceName("logstreams", name)
					log.V(1).Infof("%s %s> Streaming to stdout from %q", cmdID, executionID, path)
					// Ignoring the error here since the net result is downloading the full stream after the fact.
					n, err := ec.client.GrpcClient.ReadResourceTo(ec.ctx, path, outerr.NewErrWriter(ec.oe))
					if err != nil {
						log.Errorf("%s %s> error streaming stderr: %v", cmdID, executionID, err)
					}
					nErrStreamed += n
				}()
			})
		}
	})
	ec.Metadata.EventTimes[command.EventExecuteRemotely].To = time.Now()
	// This will always be called after both of the Add calls above if any, because the execution call above returns
	// after all invokations of the progress callback.
	// The server will terminate the streams when the execution finishes, regardless of its result, which will ensure the goroutines
	// will have terminated at this point.
	streamWg.Wait()
	if err != nil {
		ec.Result = command.NewRemoteErrorResult(err)
		return
	}

	or := op.GetResponse()
	if or == nil {
		ec.Result = command.NewRemoteErrorResult(fmt.Errorf("unexpected operation result type: %v", or))
		return
	}

	resp := &repb.ExecuteResponse{}
	if err := or.UnmarshalTo(resp); err != nil {
		ec.Result = command.NewRemoteErrorResult(err)
		return
	}
	ec.resPb = resp.Result
	setTimingMetadata(ec.Metadata, resp.Result.GetExecutionMetadata())
	setAuxiliaryMetadata(ec.Metadata, resp.Result.GetExecutionMetadata())
	st := status.FromProto(resp.Status)
	message := resp.Message
	if message != "" && (st.Code() != codes.OK || ec.resPb != nil && ec.resPb.ExitCode != 0) {
		ec.oe.WriteErr([]byte(message + "\n"))
	}

	if ec.resPb != nil {
		ec.setOutputMetadata()
		ec.Result = command.NewResultFromExitCode((int)(ec.resPb.ExitCode))
		if ec.opt.DownloadOutErr {
			if nOutStreamed < int64(len(ec.resPb.StdoutRaw)) || nOutStreamed < ec.resPb.GetStdoutDigest().GetSizeBytes() {
				if err := ec.downloadStream(ec.resPb.StdoutRaw, ec.resPb.StdoutDigest, nOutStreamed, ec.oe.WriteOut); err != nil {
					ec.Result = command.NewRemoteErrorResult(err)
				}
			}
			if nErrStreamed < int64(len(ec.resPb.StderrRaw)) || nErrStreamed < ec.resPb.GetStderrDigest().GetSizeBytes() {
				if err := ec.downloadStream(ec.resPb.StderrRaw, ec.resPb.StderrDigest, nErrStreamed, ec.oe.WriteErr); err != nil {
					ec.Result = command.NewRemoteErrorResult(err)
				}
			}
		}
		if ec.Result.Err == nil && ec.opt.DownloadOutputs {
			log.V(1).Infof("%s %s> Downloading outputs...", cmdID, executionID)
			stats, res := ec.downloadOutputs(ec.cmd.ExecRoot)
			ec.Metadata.LogicalBytesDownloaded += stats.LogicalMoved
			ec.Metadata.RealBytesDownloaded += stats.RealMoved
			ec.Result = res
		}
		if resp.CachedResult && ec.Result.Err == nil {
			ec.Result.Status = command.CacheHitResultStatus
		}
	}

	if st.Code() == codes.DeadlineExceeded {
		ec.Result = command.NewTimeoutResult()
		return
	}
	if st.Code() != codes.OK {
		ec.Result = command.NewRemoteErrorResult(rc.StatusDetailedError(st))
		return
	}
	if ec.resPb == nil {
		ec.Result = command.NewRemoteErrorResult(fmt.Errorf("execute did not return action result"))
	}
}

// DownloadOutErr downloads the stdout and stderr of the command.
func (ec *Context) DownloadOutErr() {
	st := ec.Result.Status
	ec.Result = ec.downloadOutErr()
	if ec.Result.Err == nil {
		ec.Result.Status = st
	}
}

// DownloadOutputs downloads the outputs of the command in the context to the specified directory.
func (ec *Context) DownloadOutputs(outputDir string) {
	st := ec.Result.Status
	stats, res := ec.downloadOutputs(outputDir)
	ec.Metadata.LogicalBytesDownloaded += stats.LogicalMoved
	ec.Metadata.RealBytesDownloaded += stats.RealMoved
	ec.Result = res
	if ec.Result.Err == nil {
		ec.Result.Status = st
	}
}

// DownloadSpecifiedOutputs downloads the specified outputs into the specified directory
// This function is run when the option to preserve unchanged outputs is on
func (ec *Context) DownloadSpecifiedOutputs(outs map[string]*rc.TreeOutput, outDir string) {
	st := ec.Result.Status
	ec.Metadata.EventTimes[command.EventDownloadResults] = &command.TimeInterval{From: time.Now()}
	outDir = filepath.Join(outDir, ec.cmd.WorkingDir)
	stats, err := ec.client.GrpcClient.DownloadOutputs(ec.ctx, outs, outDir, ec.client.FileMetadataCache)
	if err != nil {
		stats = &rc.MovedBytesMetadata{}
		ec.Result = command.NewRemoteErrorResult(err)
	} else {
		ec.Result = command.NewResultFromExitCode((int)(ec.resPb.ExitCode))
	}
	ec.Metadata.EventTimes[command.EventDownloadResults].To = time.Now()
	ec.Metadata.LogicalBytesDownloaded += stats.LogicalMoved
	ec.Metadata.RealBytesDownloaded += stats.RealMoved
	if ec.Result.Err == nil {
		ec.Result.Status = st
	}
}

// GetFlattenedOutputs flattens the outputs from the deep copy of an
// ActionResult of the context and returns a map of output paths relative to the
// working directory and their corresponding TreeOutput.
func (ec *Context) GetFlattenedOutputs() (map[string]*rc.TreeOutput, error) {
	resPb := &repb.ActionResult{}
	data, err := prototext.Marshal(ec.resPb)
<<<<<<< HEAD
	if err != nil {
		return nil, fmt.Errorf("failed to marshal ec.resPb %v: %v", ec.resPb, err)
	}
	err = prototext.Unmarshal(data, resPb)
	if err != nil {
		return nil, fmt.Errorf("failed to unmarshal ec.resPb %v: %v", ec.resPb, err)
	}
=======
	prototext.Unmarshal(data, resPb)
	if err != nil {
		return nil, fmt.Errorf("failed to marshal ec.resPb %v: %v", ec.resPb, err)
	}
>>>>>>> a4332a03
	out, err := ec.client.GrpcClient.FlattenActionOutputs(ec.ctx, resPb)
	if err != nil {
		return nil, fmt.Errorf("Failed to flatten outputs: %v", err)
	}
	return out, nil
}

// GetOutputFileDigests returns a map of output file paths to digests.
// This function is supposed to be run after a successful cache-hit / remote-execution
// has been run with the given execution context. If called before the completion of
// remote-execution, the function returns a nil result.
func (ec *Context) GetOutputFileDigests(useAbsPath bool) (map[string]digest.Digest, error) {
	if ec.resPb == nil {
		return nil, nil
	}

	ft, err := ec.client.GrpcClient.FlattenActionOutputs(ec.ctx, ec.resPb)
	if err != nil {
		return nil, err
	}
	res := map[string]digest.Digest{}
	for path, outTree := range ft {
		if useAbsPath {
			path = filepath.Join(ec.cmd.ExecRoot, path)
		}
		res[path] = outTree.Digest
	}
	return res, nil
}

func timeFromProto(tPb *tspb.Timestamp) time.Time {
	if tPb == nil {
		return time.Time{}
	}
	return tPb.AsTime()
}

func setEventTimes(cm *command.Metadata, event string, start, end *tspb.Timestamp) {
	cm.EventTimes[event] = &command.TimeInterval{
		From: timeFromProto(start),
		To:   timeFromProto(end),
	}
}

func setTimingMetadata(cm *command.Metadata, em *repb.ExecutedActionMetadata) {
	if em == nil {
		return
	}
	setEventTimes(cm, command.EventServerQueued, em.QueuedTimestamp, em.WorkerStartTimestamp)
	setEventTimes(cm, command.EventServerWorker, em.WorkerStartTimestamp, em.WorkerCompletedTimestamp)
	setEventTimes(cm, command.EventServerWorkerInputFetch, em.InputFetchStartTimestamp, em.InputFetchCompletedTimestamp)
	setEventTimes(cm, command.EventServerWorkerExecution, em.ExecutionStartTimestamp, em.ExecutionCompletedTimestamp)
	setEventTimes(cm, command.EventServerWorkerOutputUpload, em.OutputUploadStartTimestamp, em.OutputUploadCompletedTimestamp)
}

func setAuxiliaryMetadata(cm *command.Metadata, em *repb.ExecutedActionMetadata) {
	if em == nil {
		return
	}
	cm.AuxiliaryMetadata = em.GetAuxiliaryMetadata()
}

// Run executes a command remotely.
func (c *Client) Run(ctx context.Context, cmd *command.Command, opt *command.ExecutionOptions, oe outerr.OutErr) (*command.Result, *command.Metadata) {
	ec, err := c.NewContext(ctx, cmd, opt, oe)
	if err != nil {
		return command.NewLocalErrorResult(err), &command.Metadata{}
	}
	ec.GetCachedResult()
	if ec.Result != nil {
		return ec.Result, ec.Metadata
	}
	ec.ExecuteRemotely()
	// TODO(olaola): implement the cache-miss-retry loop.
	return ec.Result, ec.Metadata
}

func formatInputSpec(spec *command.InputSpec, indent string) string {
	sb := strings.Builder{}
	sb.WriteString(indent + "inputs:\n")
	for _, p := range spec.Inputs {
		sb.WriteString(fmt.Sprintf("%[1]s%[1]s%s\n", indent, p))
	}
	sb.WriteString(indent + "virtual_inputs:\n")
	for _, v := range spec.VirtualInputs {
		sb.WriteString(fmt.Sprintf("%[1]s%[1]s%s, bytes=%d, dir=%t, exe=%t\n", indent, v.Path, len(v.Contents), v.IsEmptyDirectory, v.IsExecutable))
	}
	sb.WriteString(indent + "exclusions:\n")
	for _, e := range spec.InputExclusions {
		sb.WriteString(fmt.Sprintf("%[1]s%[1]s%s\n", indent, e))
	}
	sb.WriteString(fmt.Sprintf("%ssymlink_behaviour: %s", indent, spec.SymlinkBehavior))
	return sb.String()
}<|MERGE_RESOLUTION|>--- conflicted
+++ resolved
@@ -769,27 +769,10 @@
 	}
 }
 
-// GetFlattenedOutputs flattens the outputs from the deep copy of an
-// ActionResult of the context and returns a map of output paths relative to the
-// working directory and their corresponding TreeOutput.
+// GetFlattenedOutputs flattens the outputs from the ActionResult of the context and returns
+// a map of output paths relative to the working directory and their corresponding TreeOutput
 func (ec *Context) GetFlattenedOutputs() (map[string]*rc.TreeOutput, error) {
-	resPb := &repb.ActionResult{}
-	data, err := prototext.Marshal(ec.resPb)
-<<<<<<< HEAD
-	if err != nil {
-		return nil, fmt.Errorf("failed to marshal ec.resPb %v: %v", ec.resPb, err)
-	}
-	err = prototext.Unmarshal(data, resPb)
-	if err != nil {
-		return nil, fmt.Errorf("failed to unmarshal ec.resPb %v: %v", ec.resPb, err)
-	}
-=======
-	prototext.Unmarshal(data, resPb)
-	if err != nil {
-		return nil, fmt.Errorf("failed to marshal ec.resPb %v: %v", ec.resPb, err)
-	}
->>>>>>> a4332a03
-	out, err := ec.client.GrpcClient.FlattenActionOutputs(ec.ctx, resPb)
+	out, err := ec.client.GrpcClient.FlattenActionOutputs(ec.ctx, ec.resPb)
 	if err != nil {
 		return nil, fmt.Errorf("Failed to flatten outputs: %v", err)
 	}
